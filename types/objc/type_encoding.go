--- conflicted
+++ resolved
@@ -190,7 +190,6 @@
 		for i := len(parts) - 1; i >= 0; i-- {
 			sub := parts[i]
 			switch string(sub[0]) {
-<<<<<<< HEAD
 			case propertyReadOnly,
 				propertyBycopy,
 				propertyByref,
@@ -202,22 +201,8 @@
 				propertyStrong,
 				propertyAtomic,
 				propertyNonAtomic,
+				propertyOptional,
 				propertyType:
-=======
-			case propertyReadOnly:
-			case propertyBycopy:
-			case propertyByref:
-			case propertyDynamic:
-			case propertyGetter:
-			case propertySetter:
-			case propertyIVar:
-			case propertyWeak:
-			case propertyStrong:
-			case propertyAtomic:
-			case propertyNonAtomic:
-			case propertyOptional:
-			case propertyType:
->>>>>>> c4f8bca0
 				typParts = append([]string{strings.TrimPrefix(sub, propertyType)}, typParts...)
 				attr = strings.Join(typParts, ",")
 			default:
